/*       _ _     _
 *   ___| (_)___(_) ___  _ __
 *  / _ \ | / __| |/ _ \| '_ \
 * |  __/ | \__ \ | (_) | | | |
 *  \___|_|_|___/_|\___/|_| |_|
 *
 * Copyright (c) 2012 by Stacy Prowell (sprowell@gmail.com).
 * All rights reserved.  http://stacyprowell.com
 *
 * Redistribution and use in source and binary forms, with or without modification,
 * are permitted provided that the following conditions are met:
 *
 *  - Redistributions of source code must retain the above copyright notice, this
 *    list of conditions and the following disclaimer.
 *  - Redistributions in binary form must reproduce the above copyright notice,
 *    this list of conditions and the following disclaimer in the documentation
 *    and/or other materials provided with the distribution.
 *
 * THIS SOFTWARE IS PROVIDED BY THE COPYRIGHT HOLDERS AND CONTRIBUTORS "AS IS" AND
 * ANY EXPRESS OR IMPLIED WARRANTIES, INCLUDING, BUT NOT LIMITED TO, THE IMPLIED
 * WARRANTIES OF MERCHANTABILITY AND FITNESS FOR A PARTICULAR PURPOSE ARE
 * DISCLAIMED. IN NO EVENT SHALL THE COPYRIGHT HOLDER OR CONTRIBUTORS BE LIABLE
 * FOR ANY DIRECT, INDIRECT, INCIDENTAL, SPECIAL, EXEMPLARY, OR CONSEQUENTIAL
 * DAMAGES (INCLUDING, BUT NOT LIMITED TO, PROCUREMENT OF SUBSTITUTE GOODS OR
 * SERVICES; LOSS OF USE, DATA, OR PROFITS; OR BUSINESS INTERRUPTION) HOWEVER
 * CAUSED AND ON ANY THEORY OF LIABILITY, WHETHER IN CONTRACT, STRICT LIABILITY, OR
 * TORT (INCLUDING NEGLIGENCE OR OTHERWISE) ARISING IN ANY WAY OUT OF THE USE OF
 * THIS SOFTWARE, EVEN IF ADVISED OF THE POSSIBILITY OF SUCH DAMAGE.
 */
package ornl.elision.repl

import ornl.elision.parse._

/**
 * Implement an interface to run the REPL from the prompt.
 */
object ReplMain extends ERepl {
  def main(args: Array[String]) {
    run()
    console.emitln("")
    addHistoryLine("// Ended normally: " + new java.util.Date)
    val cfile = new java.io.FileWriter(_lastcontext)
    if (cfile != null) {
      cfile.write(context.toParseString)
      cfile.flush()
      cfile.close()
    } else {
      console.warn("Unable to save context.")
    }
  }
}

/**
 * Provide a REPL to experiment with the new term rewriter.
 * 
 * ==Use==
 * The REPL can be started from the command line, or programmatically by
 * invoking the `run` method.  It prints a prompt, reads a line from the
 * standard input, and executes the line.
 * 
 * Other uses are possible.  To just execute a line, use the `execute` method.
 * This avoids reading from standard input, etc.  Note that `execute` maintains
 * the history, so history references are possible.
 * 
 * ==REPL Interaction==
 * Interaction with the REPL is described in the documentation of the `run`
 * method.  The REPL provides for command line editing, a persistent history,
 * and special operations.
 */
class ERepl extends Processor {
  import ornl.elision.core._
	import scala.tools.jline.console.history.FileHistory
	import scala.tools.jline.console.ConsoleReader
	import java.io.{File, FileWriter, FileReader, BufferedReader}
  
  
	//////////////////// GUI changes
    ReplActor.start
    ReplActor.peer = this
	ReplActor ! ("disableGUIComs", true)
	//////////////////// end GUI changes
  
  //======================================================================
  // Figure out where to read and store the history, and where to store
  // the last context.
  //======================================================================

  /** Access to system properties. */
  private val _prop = new scala.sys.SystemProperties
  
  /** The user's home folder. */
  private val _home = {
	  val root = System.getenv("ELISION_ROOT")
	  if (root != null) {
	    root
	  } else {
	    _prop("user.home")
	  }
	}
  
  /** Figure out the location to store the history. */
  protected val _filename = {
	  val hce = System.getenv("ELISION_HISTORY")
	  if (hce != null) {
	    hce
	  } else {
      val fname = (if (_prop("path.separator") == ":") ".elision-history.eli"
        else "elision-history.eli")
      _home + _prop("file.separator") + fname
	  }
	}
  
  /** Figure out where to stash the context on exit. */
  protected val _lastcontext = {
    val cce = System.getenv("ELISION_CONTEXT")
    if (cce != null) {
      cce
    } else {
      val fname = (if (_prop("path.separator") == ":") ".elision-context.eli"
        else "elision-context.eli")
      _home + _prop("file.separator") + fname
    }
  }
  
  /** Figure out the startup file that is read after bootstrapping. */
  protected val _rc = {
      val rce = System.getenv("ELISIONRC")
      if (rce != null) {
        rce
      } else {
        _home + _prop("file.separator") + (
            if (_prop("path.separator") == ":") ".elisionrc"
            else "elision.ini")
      }
  }
  
  //======================================================================
  // Configure the history for this REPL.
  //======================================================================
  
  /** Get a history to use for the line editor. */
  val _hist = new FileHistory(new File(_filename))
  _hist.setIgnoreDuplicates(false)
  _hist.setMaxSize(10000)
  
  override def addHistoryLine(line: String) = {
    _hist.add(line)
    _hist.flush()
  }
  
  override def getHistoryIterator = new Iterator[String] {
    val it = _hist.entries
    def hasNext = it.hasNext
    def next = it.next.toString
  }
  
  override def getHistoryEntry(index: Int) = {
    try { 
        _hist.get(index) match {
            case null => None
            case x:Any => Some(x.toString)
        }
    }
    catch {
        case _ => None
    }
  }
  
  override def getHistoryFilename = _filename
  
  //======================================================================
  // Initialize properties for the REPL.
  //======================================================================
  
  declareProperty("showscala", "Show the Scala source for each atom.", false)
  declareProperty("usepager",
      "Use the pager when output is longer than the screen.", true)
  
  //======================================================================
  // Define the REPL control fields.
  //======================================================================
  
  /** Should execution time be printed after every command. */
  private var _timing = false
 
  //======================================================================
  // Register handlers.
  //======================================================================
  
  def showatom(prefix: String, atom: BasicAtom) {
    if (getProperty[Boolean]("showscala"))
      // This is explicitly requested output, show show it regardless of the
      // quiet setting.
      console.sendln("Scala: " + prefix + atom.toString)
    
	//////////////////// GUI changes
	if(ReplActor.guiMode) ReplActor.waitOnGUI(() => 
		ReplActor.guiActor ! ("replFormat",true)
	, "formatting on") 
//    ReplActor ! ("guiReplFormat", true, "formatting on")
	//////////////////// end GUI changes
	
    console.emitln(prefix + atom.toParseString)
	
	//////////////////// GUI changes
	if(ReplActor.guiMode) ReplActor.waitOnGUI(() => 
		ReplActor.guiActor ! ("replFormat",false)
	, "formatting off") 
//    ReplActor ! ("guiReplFormat", false, "formatting off")
	//////////////////// end GUI changes
  }
  
  this.register(
    // Register a basic handler that applies the context bindings to the
    // atom.
    new Processor.Handler {
      override def init(exec: Executor) = {
        declareProperty("showprior",
            "Show each atom prior to rewriting with the context's bindings.",
            false)
        declareProperty("applybinds",
            "Rewrite each atom with the context's bindings.", true)
        true
      }
      override def handleAtom(atom: BasicAtom) = {
        if (getProperty[Boolean]("showprior")) {
          showatom("", atom)
        }
        if (getProperty[Boolean]("applybinds")) {
          Some(atom.rewrite(context.binds)._1)
        } else {
          Some(atom)
        }
      }
    },
    
    // Register a handler that automatically defines operators (if that
    // is enabled) and stores rules.
    new Processor.Handler {
      override def init(exec: Executor) = {
        declareProperty("autoop",
            "If the current result is an operator, automatically declare it " +
            "in the operator library.", true)
        declareProperty("autorule",
            "If the current atom is a rewrite rule, automatically declare it " +
            "in the rule library.", true)
        true
      }
      override def handleAtom(atom: BasicAtom) = {
        atom match {
          case op: Operator if getProperty[Boolean]("autoop") =>
            context.operatorLibrary.add(op)
            console.emitln("Declared operator " + op.name + ".")
            None
          case rule: RewriteRule if getProperty[Boolean]("autorule") =>
            context.ruleLibrary.add(rule)
            console.emitln("Declared rule.")
            None
          case _ =>
            Some(atom)
        }
      }
    },
    
    // Register a handler to perform automated rewriting of atoms.
    new Processor.Handler {
      override def init(exec: Executor) = {
        declareProperty("autorewrite",
            "Automatically apply rules in the active rulesets to each atom" +
            "as it is evaluated.", true)
        true
      }
      override def handleAtom(atom: BasicAtom) = {
        if (getProperty[Boolean]("autorewrite")) {
          Some(context.ruleLibrary.rewrite(atom)._1)
        } else {
          Some(atom)
        }
      }
    },
    
    // Register a handler to perform round-trip testing of atoms.
    new Processor.Handler {
      override def init(exec: Executor) = {
        declareProperty("roundtrip",
            "Perform round-trip testing of atoms as they are entered.", true)
        true
      }
      override def result(atom: BasicAtom) {
        if (!getProperty[Boolean]("roundtrip")) return
        // Get the string.
        val string = atom.toParseString
        // Parse this string.
        parse(string) match {
          case ParseFailure(msg) =>
            console.error("Round trip testing failed for atom:\n  " + string +
                "\nParsing terminated with an error:\n  " + msg + "\n")
          case ParseSuccess(atoms) =>
            if (atoms.length < 1) {
              console.error("Round trip testing failed for atom:\n  " + string +
                  "\nParsing returned no atoms.")
            } else if (atoms.length > 1) {
              console.error("Round trip testing failed for atom:\n  " + string +
                  "\nParsing returned more than one atom:\n" +
                  atoms.mkParseString("  ","\n","\n"))
            } else if (atoms(0) != atom) {
              console.error("Round trip testing failed for atom:\n  " + string +
                  "\nAtom returned by parser not equal to original:\n  " +
                  atoms(0).toParseString + "\n")
            }
        }
      }
    },
    
    // Register a basic handler that discards "no show" atoms and prints
    // the result of evaluation.  This handler will also create a REPL
    // bind if that is enabled.  Because this displays the results, it
    // should be near the end of the chain.
    new Processor.Handler {
      override def init(exec: Executor) = {
        declareProperty("setreplbinds",
            "Generate $_repl numbered bindings for each atom as it is " +
            "evaluated.", true)
        declareProperty("setreplbinds.index",
            "The index of the current $_repl numbered binding.", 0)
        true
      }
      override def handleAtom(atom: BasicAtom) = {
        if (atom eq ApplyData._no_show) None
        else Some(atom)
      }
      override def result(atom: BasicAtom) = {
        // If we are binding atoms, bind it to a new REPL variable.
        if (getProperty[Boolean]("setreplbinds")) {
          // Get the current binding index.
          val index = "_repl" +
              setProperty("setreplbinds.index",
                  getProperty[Int]("setreplbinds.index")+1)
          // Commit the binding.
          context.bind(index, atom)
          showatom("$"+index+" = ", atom)
        } else {
          showatom("", atom)
        }
      }
    }
  )
  
  //======================================================================
  // Methods.
  //======================================================================
  
  /**
   * The file to load during bootstrapping.  This is the file loaded first
   * by `bootstrap` and must define everything needed by subsequent files
   * (most notably the operator and rule declaration operators, any I/O
   * operators, and any operators for including other files).
   */
  val bootstrapFile = "bootstrap/Boot.eli"
  
  /**
   * Perform bootstrapping.  This loads the file specified by `bootstrapFile`
   * and then tries to load the user's `.elisionrc` file (or another file,
   * depending on environment variables).
   * 
   * @param quiet   Quiet level when loading files.  This is 1 by default.
   * @return  True on success, and false when a failure is reported.
   */
  def bootstrap(quiet: Int = 1): Boolean = {
    // Load all the startup definitions, etc.
    console.reset
    console.quiet = quiet
    if (!read("bootstrap/Boot.eli", false)) {
      // Failed to find bootstrap file.  Stop.
      console.error("Unable to load bootstrap/Boot.eli.  Cannot continue.")
    //  ReplActor ! ":quit"
      return false
    }
    console.quiet = 0
    if (console.errors > 0) {
      console.error("Errors were detected during bootstrap.  Cannot continue.")
<<<<<<< HEAD
     // ReplActor ! ":quit"
      return false
=======
    //  ReplActor ! ":quit"
      return
>>>>>>> fa0f3582
    }
    
    // User stuff.
    console.reset
    console.quiet = quiet
    console.emitln("Reading " + _rc + " if present...")
    if (read(_rc, true)) {
      if (console.errors > 0) {
        console.error("Errors were detected processing " + _rc +
            ".  Cannot continue.")
<<<<<<< HEAD
        //ReplActor ! ":quit"
        return false
=======
    //    ReplActor ! ":quit"
        return
>>>>>>> fa0f3582
      }
    }
    console.quiet = 0
    
    // No reported errors.
    return true
  }
  
  def run() {
    // Display the banner.
    banner()

    // Start the clock.
    startTimer

    // Load all the startup definitions, etc.
    if (!bootstrap()) return
    
    // Report startup time.
    stopTimer
    printf("Startup Time: " + getLastTimeString + "\n")
	
    //////////////////// GUI changes
	
    // activates communications with the GUI if we are using it.
    if(ReplActor.guiMode) {
        ReplActor ! ("disableGUIComs", false)
    }
	
    //////////////////// end GUI changes
	
    // Configure the console and history.
    val cr = new ConsoleReader
    val term = cr.getTerminal
    cr.flush()
    cr.setHistory(_hist)
    
    // Start main loop.
    while(true) {
      // Hold the accumulted line.
      var line = ""
      
      // Hold the next segment read from the prompt.
      var segment = ""
        
      // A line state parser to determine when the line ends.
      val ls = new LineState
      
      // The number of blank lines seen.
      var blanks = 0
      
      // A little function to prompt for, and read, the next segment.  The
      // segment is accumulated into the line. 
      def fetchline(p1: String, p2: String): Boolean = {
      	//////////////////// GUI changes
		segment = 	if (ReplActor.guiMode) {  
                println()
				print("" + (if (console.quiet > 0) p2 else p1))
				
				// make the Repl wait for GUI Input
				ReplActor.waitOnGUI()
				
				ReplActor.guiInput
			} 
			else {
				val line = cr.readLine(if (console.quiet > 0) p2 else p1)
				// Reset the terminal size now, if we can, and if the user wants to
				// use the pager.
				if (getProperty[Boolean]("usepager")) {
          console.height_=(
              scala.tools.jline.TerminalFactory.create().getHeight()-1)
          console.width_=(
              scala.tools.jline.TerminalFactory.create().getWidth())
				} else {
				  console.height_=(0)
				  console.width_=(0)
				}
				line
			} 
		/////////////// end GUI changes
		
		//segment = cr.readLine(if (console.quiet > 0) p2 else p1)
		
      	if (segment == null) {
      	  return true
      	}
      	segment = segment.trim()
      	
      	// Watch for blank lines that terminate the parse.
      	if (segment == "") blanks += 1 else blanks = 0
      	
      	// Capture newlines.
      	if (line != "") line += "\n"
      	line += segment
      	
      	// Process the line to determine if the input is complete.
      	ls.process(segment)
      }
      
      // Read the first segment.
      if (!fetchline("e> ", "q> ")) {
      	// Read any additional segments.  Everything happens in the while loop,
        // but the loop needs a body, so that's the zero.
        while (!fetchline(" > ", " > ") && blanks < 3) 0
	      if (blanks >= 3) {
	        console.emitln("Entry terminated by three blank lines.")
	        line = ""
	      }
      }
      
      // Watch for the end of stream or the special :quit token.
      if (segment == null || (line.trim.equalsIgnoreCase(":quit"))) {
		//////////////////// GUI changes
        ReplActor ! ":quit"
		//////////////////// end GUI changes
        return
      }
      
      // Flush the console.  Is this necessary?
      cr.flush()
      
      // Run the line.
      try {
        //////////////////// GUI changes
	
        // Create the root of our rewrite tree it contains a String of the REPL input.
        ReplActor ! ("Eva", "newTree", line) // val treeRoot = RWTree.createNewRoot(lline) 
        
        //////////////////// end GUI changes
        execute(line)
        //////////////////// GUI changes
	
        // send the completed rewrite tree to the GUI's actor
        if(ReplActor.guiActor != null && !ReplActor.disableGUIComs && line != "")
            ReplActor ! ("Eva", "finishTree", None) //ReplActor.guiActor ! treeRoot

        //////////////////// end GUI changes
      } catch {
        case ornl.elision.ElisionException(msg) =>
          console.error(msg)
        case ex: Exception =>
          console.error("(" + ex.getClass + ") " + ex.getMessage())
          if (getProperty[Boolean]("stacktrace")) ex.printStackTrace()
        case oom: java.lang.OutOfMemoryError =>
          System.gc()
          console.error("Memory exhausted.  Trying to recover...")
          val rt = Runtime.getRuntime()
          val mem = rt.totalMemory()
          val free = rt.freeMemory()
          val perc = free.toDouble / mem.toDouble * 100
          console.emitln("Free memory: %d/%d (%4.1f%%)".format(free, mem, perc))
        case th: Throwable =>
          console.error("(" + th.getClass + ") " + th.getMessage())
          if (getProperty[Boolean]("stacktrace")) th.printStackTrace()
          coredump("Internal error.", Some(th))
      }
    } // Forever read, eval, print.
  }
  
}<|MERGE_RESOLUTION|>--- conflicted
+++ resolved
@@ -379,13 +379,8 @@
     console.quiet = 0
     if (console.errors > 0) {
       console.error("Errors were detected during bootstrap.  Cannot continue.")
-<<<<<<< HEAD
      // ReplActor ! ":quit"
       return false
-=======
-    //  ReplActor ! ":quit"
-      return
->>>>>>> fa0f3582
     }
     
     // User stuff.
@@ -396,13 +391,8 @@
       if (console.errors > 0) {
         console.error("Errors were detected processing " + _rc +
             ".  Cannot continue.")
-<<<<<<< HEAD
         //ReplActor ! ":quit"
         return false
-=======
-    //    ReplActor ! ":quit"
-        return
->>>>>>> fa0f3582
       }
     }
     console.quiet = 0
