/*       _ _     _
 *   ___| (_)___(_) ___  _ __
 *  / _ \ | / __| |/ _ \| '_ \
 * |  __/ | \__ \ | (_) | | | |
 *  \___|_|_|___/_|\___/|_| |_|
 *
 * Copyright (c) 2012 by Stacy Prowell (sprowell@gmail.com).
 * All rights reserved.  http://stacyprowell.com
 *
 * Redistribution and use in source and binary forms, with or without modification,
 * are permitted provided that the following conditions are met:
 *
 *  - Redistributions of source code must retain the above copyright notice, this
 *    list of conditions and the following disclaimer.
 *  - Redistributions in binary form must reproduce the above copyright notice,
 *    this list of conditions and the following disclaimer in the documentation
 *    and/or other materials provided with the distribution.
 *
 * THIS SOFTWARE IS PROVIDED BY THE COPYRIGHT HOLDERS AND CONTRIBUTORS "AS IS" AND
 * ANY EXPRESS OR IMPLIED WARRANTIES, INCLUDING, BUT NOT LIMITED TO, THE IMPLIED
 * WARRANTIES OF MERCHANTABILITY AND FITNESS FOR A PARTICULAR PURPOSE ARE
 * DISCLAIMED. IN NO EVENT SHALL THE COPYRIGHT HOLDER OR CONTRIBUTORS BE LIABLE
 * FOR ANY DIRECT, INDIRECT, INCIDENTAL, SPECIAL, EXEMPLARY, OR CONSEQUENTIAL
 * DAMAGES (INCLUDING, BUT NOT LIMITED TO, PROCUREMENT OF SUBSTITUTE GOODS OR
 * SERVICES; LOSS OF USE, DATA, OR PROFITS; OR BUSINESS INTERRUPTION) HOWEVER
 * CAUSED AND ON ANY THEORY OF LIABILITY, WHETHER IN CONTRACT, STRICT LIABILITY, OR
 * TORT (INCLUDING NEGLIGENCE OR OTHERWISE) ARISING IN ANY WAY OUT OF THE USE OF
 * THIS SOFTWARE, EVEN IF ADVISED OF THE POSSIBILITY OF SUCH DAMAGE.
 */
package ornl.elision.repl

import ornl.elision.actors.ReplActor
import ornl.elision.parse._
import ornl.elision.cli.Setting
import ornl.elision.cli.CLI
import ornl.elision.cli.Switch
import java.io.File
import ornl.elision.core.Context
import ornl.elision.cli.ArgSwitch

/**
 * Implement an interface to run the REPL from the prompt.
 */
object ReplMain {
  
  /** Access to system properties. */
  private val _prop = new scala.sys.SystemProperties
  
  /** Iff true then the prior context should be loaded. */
  var _wantPrior = false
  
  /**
   * If compilation is desired set this to `Some(`fn`)`, where fn is the
   * output file name.
   */
  var _wantCompile: Option[String] = None
  
  /**
   * Print usage information.  This is a switch handler (see
   * [[ornl.elision.cli.Switches]]) and satisfies the contract for such a
   * method.
   * 
   * @return  Always `None`.
   */
  private def _usage(): Option[String] = {
    println("Usage:")
    println("repl")
    println()
    CLI(_switches, _settings)
    System.exit(0)
    None
  }
  
  /**
   * Define the switches.
   */
  private val _switches = Seq(
      Switch(Some("help"), Some('h'), "Provide basic usage information.", _usage _),
      Switch(Some("prior"), Some('p'), "Attempt to re-load the prior context.",
        () => {
          ProcessorControl.bootstrap = false
          _wantPrior = true
          None
        }),
      ArgSwitch(Some("compile"), Some('C'),
          "After startup, generate a compilable Scala file for the resulting " +
          "context and exit.", "FILENAME",
          (arg) => {
            _wantCompile = Some(arg)
            None
          }))
      
  // Work out where Elision's runtime store should live on the system.
  private val _default_root = (if (CLI.iswin) {
    // On a Windows system the settings should live under %LOCALAPPDATA%
    // in a folder specific to the application.  While the simplest thing is
    // to obtain the local appdata folder from the environment variable, this
    // is certainly not perfect, and is not what is recommended by Microsoft.
    // A better method is to use CSIDL_LOCAL_APPDATA, obtained from
    // SHGetFolderPath.  But that would require native calls.
    val env = System.getenv()
    new File(if (env.containsKey("LOCALAPPDATA")) {
      env.get("LOCALAPPDATA")
    } else {
      new File(
          new File(env.get("USERPROFILE"), "Local Settings"),
          "Application Data").getAbsolutePath()
    }, "elision").getAbsolutePath()
  } else {
    // On a non-Windows platform the settings should live under the user's
    // `$`HOME folder.
    new File(System.getenv("HOME"), ".elision").getAbsolutePath()
  })

  /**
   * Define some settings.
   */
  private val _settings = Seq(
      Setting("elision.root", Some("ELISION_ROOT"), None,
          Some(_default_root), "Specify the folder where Elision should " +
          		"store its data."),
      Setting("elision.history", Some("ELISION_HISTORY"), None,
          Some("elision-history.eli"),
          "Name of file where Elision will store the REPL history."),
      Setting("elision.context", Some("ELISION_CONTEXT"), None,
          Some("elision-context.eli"),
          "Name of file where Elision will store the most recent context."),
      Setting("elision.cache", Some("ELISION_CACHE"), None,
          Some(new File(_default_root, "cache").getAbsolutePath),
          "Name of the folder where Elision will cache native handlers."),
      Setting("elision.rc", Some("ELISIONRC"), None,
          Some("elision.ini"),
          "Name of file to read after bootstrapping Elision."))
  
  /**
   * Entry point when run from the prompt.  If you just want to read the
   * settings and not start the REPL, use `prep`.
   * 
   * @param args  The command line arguments.
   */
  def main(args: Array[String]) {
    prep(args) match {
      case None =>
      case Some(sets) => runRepl(sets)
    }
  }
  
  /**
   * Prepare by reading the arguments.  This handles the generic startup case
   * and provides use of the "usual" switches.
   * 
   * @param args  Command line arguments.
   * @return  An optional settings.  If `None`, then an error was found, and
   *          control should stop. 
   */
  def prep(args: Array[String]) = {
    val state = CLI(args, _switches, _settings, false)
    // Check for an error, and display it if we find one.  We then stop.
    if (state.errstr != None) {
      // There was an actual error!
      CLI.fail(args, state.errindex, state.errstr.get)
      None
    } else {
      Some(state)
    }
  }
  
  /**
   * Start the REPL.
   * 
   * @param settings  Settings overrides.
   */
  def runRepl(settings: CLI.CLIState) {
    val erepl = new ERepl(settings)
    ornl.elision.core.knownExecutor = erepl
    
    ReplActor.start
    ReplActor.history = erepl
    ReplActor.console = erepl.console
    ReplActor ! ("disableGUIComs", true)
    
    erepl.run()
    erepl.clean()
  }
}

/**
 * Provide a REPL to experiment with the new term rewriter.
 * 
 * ==Use==
 * The REPL can be started from the command line, or programmatically by
 * invoking the `run` method.  It prints a prompt, reads a line from the
 * standard input, and executes the line.
 * 
 * Other uses are possible.  To just execute a line, use the `execute` method.
 * This avoids reading from standard input, etc.  Note that `execute` maintains
 * the history, so history references are possible.
 * 
 * ==REPL Interaction==
 * Interaction with the REPL is described in the documentation of the `run`
 * method.  The REPL provides for command line editing, a persistent history,
 * and special operations.
 * 
 * @param state   State data from parsing the command line.
 */
class ERepl(state: CLI.CLIState = CLI.CLIState())
extends Processor(state.settings) {
  import ornl.elision.core._
	import scala.tools.jline.console.history.FileHistory
	import scala.tools.jline.console.ConsoleReader
	import java.io.{File, FileWriter, FileReader, BufferedReader}

  //======================================================================
  // Figure out where to read and store the history, and where to store
  // the last context.
  //======================================================================

  /** Access to system properties. */
  private val _prop = new scala.sys.SystemProperties
  private val _sep = _prop.get("file.separator")
  
  /** The user's home folder. */
  private val _home = new File(settings("elision.root")).toString
  
  /** Figure out the location to store the history. */
  protected val _filename =
    new File(_home, settings("elision.history")).toString
  
  /** Figure out where to stash the context on exit. */
  protected val _lastcontext =
    new File(_home, settings("elision.context")).toString
  
  /** Figure out the startup file that is read after bootstrapping. */
  protected val _rc = new File(_home, settings("elision.rc")).toString
  
  //======================================================================
  // Configure the history for this REPL.
  //======================================================================
  
  /** Get a history to use for the line editor. */
  val _hist = new FileHistory(new File(_filename))
  _hist.setIgnoreDuplicates(false)
  _hist.setMaxSize(10000)
  
  override def addHistoryLine(line: String) = {
    _hist.add(line)
    _hist.flush()
  }
  
  override def getHistoryIterator = new Iterator[String] {
    val it = _hist.entries
    def hasNext = it.hasNext
    def next = it.next.toString
  }
  
  override def getHistoryEntry(index: Int) = {
    try { 
        _hist.get(index) match {
            case null => None
            case x:Any => Some(x.toString)
        }
    } catch {
        case _ => None
    }
  }
  
  override def getHistoryFilename = _filename
  
  override def getPreviousHistoryEntry = {
    try { 
        _hist.previous
        _hist.current match {
            case null => None
            case x:Any => Some(x.toString)
        }
    } catch {
        case _ => None
    }
  }
  
  override def getNextHistoryEntry = {
    try { 
        _hist.next
        _hist.current match {
            case null => None
            case x:Any => Some(x.toString)
        }
    } catch {
        case _ => None
    }
  }
  
  //======================================================================
  // Initialize properties for the REPL.
  //======================================================================
  
  declareProperty("showscala", "Show the Scala source for each atom.", false)
  declareProperty("usepager",
      "Use the pager when output is longer than the screen.", true)
  declareProperty("syntaxcolor", "Use syntax-based coloring of atoms where " +
  		"it is supported.", true)
  
  //======================================================================
  // Define the REPL control fields.
  //======================================================================
      
  // None yet.
 
  //======================================================================
  // Register handlers.
  //======================================================================
  
  def showatom(prefix: String, atom: BasicAtom) {
    if (getProperty[Boolean]("showscala")) {
      // This is explicitly requested output, show show it regardless of the
      // quiet setting.
      console.sendln("Scala: " + prefix + atom.toString)
    }
<<<<<<< HEAD
    // FIXME: This code is commented out because it causes a "hang" when
    // loading a prior context.
//    if (getProperty[Boolean]("syntaxcolor")) {
//      // color-format the atom's parseString and print it.
//      val formatCols = console.width
//      val formatRows = console.height
//      val atomParseString = ConsoleStringFormatter.format(
//          prefix + atom.toParseString, formatCols)
//      ornl.elision.util.AnsiPrintConsole.width = formatCols
//      ornl.elision.util.AnsiPrintConsole.height = formatRows
//      ornl.elision.util.AnsiPrintConsole.quiet = console.quiet
//      ornl.elision.util.AnsiPrintConsole.emitln(atomParseString)
//    } else {
      // use the standard printing console and print without syntax coloring.
      console.emitln(prefix + atom.toParseString)
//    }
=======
    
    if(ReplActor.guiActor != null) {
      ReplActor ! ("syntaxcolor", true)
      ReplActor.waitForGUI("formatting on")
    }
    
    if(getProperty[Boolean]("syntaxcolor")) {
      // color-format the atom's parseString and print it.
      val formatCols = console.width
      val formatRows = console.height
      val atomParseString = ConsoleStringFormatter.format(
          prefix + atom.toParseString, formatCols)
      ornl.elision.util.AnsiPrintConsole.width = formatCols
      ornl.elision.util.AnsiPrintConsole.height = formatRows
      ornl.elision.util.AnsiPrintConsole.quiet = console.quiet
      ornl.elision.util.AnsiPrintConsole.emitln(atomParseString)
    } else {
      // use the standard printing console and print without syntax coloring.
      console.emitln(prefix + atom.toParseString)
    }
    
    if(ReplActor.guiActor != null) {
      ReplActor ! ("syntaxcolor", false)
      ReplActor.waitForGUI("formatting off")
    }
>>>>>>> 97098915
  }
  
  this.register(
    // Register a basic handler that applies the context bindings to the
    // atom.
    new Processor.Handler {
      override def init(exec: Executor) = {
        declareProperty("showprior",
            "Show each atom prior to rewriting with the context's bindings.",
            false)
        declareProperty("applybinds",
            "Rewrite each atom with the context's bindings.", true)
        true
      }
      override def handleAtom(atom: BasicAtom) = {
        if (getProperty[Boolean]("showprior")) {
          showatom("", atom)
        }
        if (getProperty[Boolean]("applybinds")) {
          val na = atom.rewrite(context.binds)
          Some(atom.rewrite(context.binds)._1)
        } else {
          Some(atom)
        }
      }
    },
    
    // Register a handler that automatically defines operators (if that
    // is enabled) and stores rules.
    new Processor.Handler {
      override def init(exec: Executor) = {
        declareProperty("autoop",
            "If the current result is an operator, automatically declare it " +
            "in the operator library.", false)
        declareProperty("autorule",
            "If the current atom is a rewrite rule, automatically declare it " +
            "in the rule library.", false)
        true
      }
      override def handleAtom(atom: BasicAtom) = {
        atom match {
          case op: Operator if getProperty[Boolean]("autoop") =>
            context.operatorLibrary.add(op)
            console.emitln("Declared operator " + op.name + ".")
            None
          case rule: RewriteRule if getProperty[Boolean]("autorule") =>
            context.ruleLibrary.add(rule)
            console.emitln("Declared rule.")
            None
          case _ =>
            Some(atom)
        }
      }
    },
    
    // Register a handler to perform automated rewriting of atoms.
    new Processor.Handler {
      override def init(exec: Executor) = {
        declareProperty("autorewrite",
            "Automatically apply rules in the active rulesets to each atom" +
            "as it is evaluated.", true)
        true
      }
      override def handleAtom(atom: BasicAtom) = {
        if (getProperty[Boolean]("autorewrite")) {
          Some(context.ruleLibrary.rewrite(atom)._1)
        } else {
          Some(atom)
        }
      }
    },
    
    // Register a handler to perform round-trip testing of atoms.
    new Processor.Handler {
      override def init(exec: Executor) = {
        declareProperty("roundtrip",
            "Perform round-trip testing of atoms as they are entered.", true)
        true
      }
      override def result(atom: BasicAtom) {
        if (!getProperty[Boolean]("roundtrip")) return
        // Get the string.
        val string = atom.toParseString
        // Parse this string.
        parse("", string) match {
          case ParseFailure(msg) =>
            console.error("Round trip testing failed for atom:\n  " + string +
                "\nParsing terminated with an error:\n  " + msg + "\n")
          case ParseSuccess(atoms) =>
            if (atoms.length < 1) {
              console.error("Round trip testing failed for atom:\n  " + string +
                  "\nParsing returned no atoms.")
            } else if (atoms.length > 1) {
              console.error("Round trip testing failed for atom:\n  " + string +
                  "\nParsing returned more than one atom:\n" +
                  atoms.mkParseString("  ","\n","\n"))
            } else if (atoms(0) != atom) {
              console.error("Round trip testing failed for atom:\n  " + string +
                  "\nAtom returned by parser not equal to original:\n  " +
                  atoms(0).toParseString)
            }
        }
      }
    },
    
    // Register a basic handler that discards "no show" atoms and prints
    // the result of evaluation.  This handler will also create a REPL
    // bind if that is enabled.  Because this displays the results, it
    // should be near the end of the chain.
    new Processor.Handler {
      override def init(exec: Executor) = {
        declareProperty("setreplbinds",
            "Generate $_repl numbered bindings for each atom as it is " +
            "evaluated.", true)
        declareProperty("setreplbinds.index",
            "The index of the current $_repl numbered binding.", 0)
        true
      }
      override def handleAtom(atom: BasicAtom) = {
        if (atom eq ApplyData._no_show) None
        else Some(atom)
      }
      override def result(atom: BasicAtom) = {
        // If we are binding atoms, bind it to a new REPL variable.
        if (getProperty[Boolean]("setreplbinds")) {
          // Get the current binding index.
          val index = "_repl" +
              setProperty("setreplbinds.index",
                  getProperty[Int]("setreplbinds.index")+1)
          // Commit the binding.
          context.bind(index, atom)
          showatom("$"+index+" = ", atom)
        } else {
          showatom("", atom)
        }
      }
    }
  )
  
  //======================================================================
  // Methods.
  //======================================================================
  
  /**
   * The file to load during bootstrapping.  This is the file loaded first
   * by `bootstrap` and must define everything needed by subsequent files
   * (most notably the operator and rule declaration operators, any I/O
   * operators, and any operators for including other files).
   */
  val bootstrapFile = "bootstrap/Boot.eli"
  
  /**
   * Perform bootstrapping.  This loads the file specified by `bootstrapFile`
   * and then tries to load the user's `.elisionrc` file (or another file,
   * depending on environment variables).
   * 
   * @param quiet   Quiet level when loading files.  This is 1 by default.
   * @return  True on success, and false when a failure is reported.
   */
  def bootstrap(quiet: Int = 1): Boolean = {
    // See if we are told not to bootstrap.
    if (! ProcessorControl.bootstrap) return true
    
    // Save the prior quiet value so we can restore it later.
    val priorquiet = console.quiet
    console.reset
    console.quiet = quiet
    
    // Bootstrap!
    val retval = _bootstrap()
    
    // Done.  Restore quiet level.
    console.quiet = priorquiet
    return retval
  }
  
  /**
   * Perform bootstrapping.  This loads the file specified by `bootstrapFile`
   * and then tries to load the user's `.elisionrc` file (or another file,
   * depending on environment variables).
   * 
   * @return  True on success, and false when a failure is reported.
   */
  private def _bootstrap(): Boolean = {
    // Load all the startup definitions, etc.
    if (!read(bootstrapFile, false)) {
      // Failed to find bootstrap file.  Stop.
      console.error("Unable to load " + bootstrapFile + ".  Cannot continue.")
      return false
    }
    if (console.errors > 0) {
      console.error("Errors were detected during bootstrap.  Cannot continue.")
      return false
    }
    
    // User stuff.
    console.emitln("Reading " + _rc + " if present...")
    if (read(_rc, true)) {
      if (console.errors > 0) {
        console.error("Errors were detected processing " + _rc +
            ".  Cannot continue.")
        return false
      }
    }
    
    // No reported errors.
    return true
  }
  
  def run() {
    // Display the banner.
    banner()

    // Start the clock.
    startTimer
<<<<<<< HEAD
    
    // Bootstrap.  If there are errors, then quit.
    if (! bootstrap()) {
      return
    }
    
    // May need to reload prior context.  If so, do that first.
    val list = if (ReplMain._wantPrior) {
      _lastcontext +: state.remain
    } else {
      state.remain
    }
    
    // Read any files specified on the command line.  We do this after any
    // bootstrapping so the files are read even if we tell the system not to
    // perform bootstrapping.
    for (filename <- list) {
      console.emitln("Reading " + filename + "...")
      val priorquiet = console.quiet
      console.quiet = 1
      val result = read(filename, true)
      console.quiet = priorquiet
      if (result) {
        if (console.errors > 0) {
          console.error("Errors were detected processing " + filename +
              ".  Cannot continue.")
=======

    // Load all the startup definitions, etc.
    // If LoadContext is specified on the classpath
    // then load that context instead of bootstrapping
    try {
      // attempt to load LoadContext to see if it was specified
      // on the classpath
      type typ = { def apply(): Context }
      val c = Class.forName("LoadContext$")
      val LoadContext = c.getField("MODULE$").get(null).asInstanceOf[typ] 
      context = LoadContext()
    } catch {
      case _ =>     
        if (!bootstrap()) {
          ReplActor ! (":quit", true)
>>>>>>> 97098915
          return
        }
      }
    } // Read the files specified on the command line.
    
    // Report startup time.
    stopTimer
    console.emitf("Startup Time: " + getLastTimeString + "\n")
    SymbolicOperator.reportTime
    
<<<<<<< HEAD
    // If a compilable context is desired, generate it and stop. */
    ReplMain._wantCompile match {
      case None =>
      case Some(fn) =>
        val dot = fn.lastIndexOf('.')
        val basename = (if (dot > 0) fn.substring(0,dot) else fn)
        val filename = basename + ".scala"
        console.emitln("Writing compilable context to: " + filename)
        val file = new FileWriter(filename)
        context.write(basename, file)
        file.flush()
        file.close()
        return
    }
	
=======
    // activates communications with the GUI if we are using it.
    if(ReplActor.guiActor != null) {
      ReplActor ! ("disableGUIComs", false)
    }
    
>>>>>>> 97098915
    // Configure the console and history.
    val cr = new ConsoleReader
    val term = cr.getTerminal
    cr.flush()
    cr.setHistory(_hist)
    
    // Start main loop.
    while(true) {
      // Hold the accumulated line.
      var line = ""
      
      // Hold the next segment read from the prompt.
      var segment = ""
        
      // A line state parser to determine when the line ends.
      val ls = new LineState
      
      // The number of blank lines seen.
      var blanks = 0
      
      // A little function to prompt for, and read, the next segment.  The
      // segment is accumulated into the line. 
      def fetchline(p1: String, p2: String): Boolean = {
        Processor.fileReadStack.clear
        Processor.fileReadStack.push("Console")

<<<<<<< HEAD
        segment = {
  				val line = cr.readLine(if (console.quiet > 0) p2 else p1)
  				// Reset the terminal size now, if we can, and if the user wants to
  				// use the pager.
  				if (getProperty[Boolean]("usepager")) {
              console.height_=(
                  scala.tools.jline.TerminalFactory.create().getHeight()-1)
              console.width_=(
                  scala.tools.jline.TerminalFactory.create().getWidth())
  				} else {
  				  console.height_=(0)
  				  console.width_=(0)
  				}
  				line
  			} 
    		
      	if (segment == null) {
      	  return true
      	}
      	segment = segment.trim()
      	
      	// Watch for blank lines that terminate the parse.
      	if (segment == "") blanks += 1 else blanks = 0
      	
      	// Capture newlines.
      	if (line != "") line += "\n"
      	line += segment
      	
      	// Process the line to determine if the input is complete.
      	ls.process(segment)
      }
      
      // Read the first segment.
      if (!fetchline("e> ", "q> ")) {
      	// Read any additional segments.  Everything happens in the while loop,
        // but the loop needs a body, so that's the zero.
        while (!fetchline(" > ", " > ") && blanks < 3) 0
	      if (blanks >= 3) {
	        console.emitln("Entry terminated by three blank lines.")
	        line = ""
	      }
      }
      
      // Watch for the end of stream or the special :quit token.
      if (segment == null || (line.trim.equalsIgnoreCase(":quit"))) {
        return
      }
      
      // Flush the console.  Is this necessary?
      cr.flush()
      
      // Run the line.
      try {
        execute("(console)", line)
      } catch {
        case ornl.elision.util.ElisionException(loc, msg) =>
          console.error(loc, msg)
        case ex: Exception =>
          console.error("(" + ex.getClass + ") " + ex.getMessage())
          if (getProperty[Boolean]("stacktrace")) ex.printStackTrace()
        case oom: java.lang.OutOfMemoryError =>
          System.gc()
          console.error("Memory exhausted.  Trying to recover...")
          val rt = Runtime.getRuntime()
          val mem = rt.totalMemory()
          val free = rt.freeMemory()
          val perc = free.toDouble / mem.toDouble * 100
          console.emitln("Free memory: %d/%d (%4.1f%%)".format(free, mem, perc))
        case th: Throwable =>
          console.error("(" + th.getClass + ") " + th.getMessage())
          if (getProperty[Boolean]("stacktrace")) th.printStackTrace()
          coredump("Internal error.", Some(th))
=======
          segment = if (ReplActor.guiActor != null) {  
            // Get input from the GUI.            
            ReplActor.readLine(if (console.quiet > 0) p2 else p1)
          } else {
            // Get input directly from the console. 
    				val line = cr.readLine(if (console.quiet > 0) p2 else p1)
    				// Reset the terminal size now, if we can, and if the user wants to
    				// use the pager.
    				if (getProperty[Boolean]("usepager")) {
                console.height_=(
                    scala.tools.jline.TerminalFactory.create().getHeight()-1)
                console.width_=(
                    scala.tools.jline.TerminalFactory.create().getWidth())
    				} else {
    				  console.height_=(0)
    				  console.width_=(0)
    				}
    				line
    			} 
      		
        	if (segment == null) {
        	  return true
        	}
        	segment = segment.trim()
        	
        	// Watch for blank lines that terminate the parse.
        	if (segment == "") blanks += 1 else blanks = 0
        	
        	// Capture newlines.
        	if (line != "") line += "\n"
        	line += segment
        	
        	// Process the line to determine if the input is complete.
        	ls.process(segment)
        }
        
        // Read the first segment.
        if (!fetchline("e> ", "q> ")) {
        	// Read any additional segments.  Everything happens in the while loop,
          // but the loop needs a body, so that's the zero.
          while (!fetchline(" > ", " > ") && blanks < 3) 0
  	      if (blanks >= 3) {
  	        console.emitln("Entry terminated by three blank lines.")
  	        line = ""
  	      }
        }
        
        // Watch for the end of stream or the special :quit token.
        if (segment == null || (line.trim.equalsIgnoreCase(":quit"))) {
          // Tell the ReplActor to exit its thread first.
          ReplActor.exitFlag = true
          ReplActor ! (":quit", true)
          
          return
        }
        
        // Flush the console.  Is this necessary?
        cr.flush()
        
        // Run the line.
        try {
          execute("(console)", line)
        } catch {
          case ornl.elision.util.ElisionException(loc, msg) =>
            console.error(loc, msg)
          case ex: Exception =>
            console.error("(" + ex.getClass + ") " + ex.getMessage())
            if (getProperty[Boolean]("stacktrace")) ex.printStackTrace()
          case oom: java.lang.OutOfMemoryError =>
            System.gc()
            console.error("Memory exhausted.  Trying to recover...")
            val rt = Runtime.getRuntime()
            val mem = rt.totalMemory()
            val free = rt.freeMemory()
            val perc = free.toDouble / mem.toDouble * 100
            console.emitln("Free memory: %d/%d (%4.1f%%)".format(free, mem, perc))
          case th: Throwable =>
            console.error("(" + th.getClass + ") " + th.getMessage())
            if (getProperty[Boolean]("stacktrace")) th.printStackTrace()
            coredump("Internal error.", Some(th))
        }
>>>>>>> 97098915
      }
    } // Forever read, eval, print.
  }
  
  def clean() {
    console.emitln("")
    addHistoryLine("// Ended normally: " + new java.util.Date)
    val cfile = new java.io.FileWriter(_lastcontext)
    if (cfile != null) {
      cfile.write(context.toParseString)
      cfile.flush()
      cfile.close()
    } else {
      console.warn("Unable to save context.")
    }
  }
  
}<|MERGE_RESOLUTION|>--- conflicted
+++ resolved
@@ -118,7 +118,7 @@
   private val _settings = Seq(
       Setting("elision.root", Some("ELISION_ROOT"), None,
           Some(_default_root), "Specify the folder where Elision should " +
-          		"store its data."),
+              "store its data."),
       Setting("elision.history", Some("ELISION_HISTORY"), None,
           Some("elision-history.eli"),
           "Name of file where Elision will store the REPL history."),
@@ -206,9 +206,9 @@
 class ERepl(state: CLI.CLIState = CLI.CLIState())
 extends Processor(state.settings) {
   import ornl.elision.core._
-	import scala.tools.jline.console.history.FileHistory
-	import scala.tools.jline.console.ConsoleReader
-	import java.io.{File, FileWriter, FileReader, BufferedReader}
+  import scala.tools.jline.console.history.FileHistory
+  import scala.tools.jline.console.ConsoleReader
+  import java.io.{File, FileWriter, FileReader, BufferedReader}
 
   //======================================================================
   // Figure out where to read and store the history, and where to store
@@ -298,7 +298,7 @@
   declareProperty("usepager",
       "Use the pager when output is longer than the screen.", true)
   declareProperty("syntaxcolor", "Use syntax-based coloring of atoms where " +
-  		"it is supported.", true)
+      "it is supported.", true)
   
   //======================================================================
   // Define the REPL control fields.
@@ -316,24 +316,6 @@
       // quiet setting.
       console.sendln("Scala: " + prefix + atom.toString)
     }
-<<<<<<< HEAD
-    // FIXME: This code is commented out because it causes a "hang" when
-    // loading a prior context.
-//    if (getProperty[Boolean]("syntaxcolor")) {
-//      // color-format the atom's parseString and print it.
-//      val formatCols = console.width
-//      val formatRows = console.height
-//      val atomParseString = ConsoleStringFormatter.format(
-//          prefix + atom.toParseString, formatCols)
-//      ornl.elision.util.AnsiPrintConsole.width = formatCols
-//      ornl.elision.util.AnsiPrintConsole.height = formatRows
-//      ornl.elision.util.AnsiPrintConsole.quiet = console.quiet
-//      ornl.elision.util.AnsiPrintConsole.emitln(atomParseString)
-//    } else {
-      // use the standard printing console and print without syntax coloring.
-      console.emitln(prefix + atom.toParseString)
-//    }
-=======
     
     if(ReplActor.guiActor != null) {
       ReplActor ! ("syntaxcolor", true)
@@ -359,7 +341,6 @@
       ReplActor ! ("syntaxcolor", false)
       ReplActor.waitForGUI("formatting off")
     }
->>>>>>> 97098915
   }
   
   this.register(
@@ -575,7 +556,6 @@
 
     // Start the clock.
     startTimer
-<<<<<<< HEAD
     
     // Bootstrap.  If there are errors, then quit.
     if (! bootstrap()) {
@@ -602,23 +582,6 @@
         if (console.errors > 0) {
           console.error("Errors were detected processing " + filename +
               ".  Cannot continue.")
-=======
-
-    // Load all the startup definitions, etc.
-    // If LoadContext is specified on the classpath
-    // then load that context instead of bootstrapping
-    try {
-      // attempt to load LoadContext to see if it was specified
-      // on the classpath
-      type typ = { def apply(): Context }
-      val c = Class.forName("LoadContext$")
-      val LoadContext = c.getField("MODULE$").get(null).asInstanceOf[typ] 
-      context = LoadContext()
-    } catch {
-      case _ =>     
-        if (!bootstrap()) {
-          ReplActor ! (":quit", true)
->>>>>>> 97098915
           return
         }
       }
@@ -629,7 +592,6 @@
     console.emitf("Startup Time: " + getLastTimeString + "\n")
     SymbolicOperator.reportTime
     
-<<<<<<< HEAD
     // If a compilable context is desired, generate it and stop. */
     ReplMain._wantCompile match {
       case None =>
@@ -644,14 +606,12 @@
         file.close()
         return
     }
-	
-=======
+  
     // activates communications with the GUI if we are using it.
     if(ReplActor.guiActor != null) {
       ReplActor ! ("disableGUIComs", false)
     }
     
->>>>>>> 97098915
     // Configure the console and history.
     val cr = new ConsoleReader
     val term = cr.getTerminal
@@ -678,125 +638,51 @@
         Processor.fileReadStack.clear
         Processor.fileReadStack.push("Console")
 
-<<<<<<< HEAD
-        segment = {
-  				val line = cr.readLine(if (console.quiet > 0) p2 else p1)
-  				// Reset the terminal size now, if we can, and if the user wants to
-  				// use the pager.
-  				if (getProperty[Boolean]("usepager")) {
-              console.height_=(
-                  scala.tools.jline.TerminalFactory.create().getHeight()-1)
-              console.width_=(
-                  scala.tools.jline.TerminalFactory.create().getWidth())
-  				} else {
-  				  console.height_=(0)
-  				  console.width_=(0)
-  				}
-  				line
-  			} 
-    		
-      	if (segment == null) {
-      	  return true
-      	}
-      	segment = segment.trim()
-      	
-      	// Watch for blank lines that terminate the parse.
-      	if (segment == "") blanks += 1 else blanks = 0
-      	
-      	// Capture newlines.
-      	if (line != "") line += "\n"
-      	line += segment
-      	
-      	// Process the line to determine if the input is complete.
-      	ls.process(segment)
-      }
-      
-      // Read the first segment.
-      if (!fetchline("e> ", "q> ")) {
-      	// Read any additional segments.  Everything happens in the while loop,
-        // but the loop needs a body, so that's the zero.
-        while (!fetchline(" > ", " > ") && blanks < 3) 0
-	      if (blanks >= 3) {
-	        console.emitln("Entry terminated by three blank lines.")
-	        line = ""
-	      }
-      }
-      
-      // Watch for the end of stream or the special :quit token.
-      if (segment == null || (line.trim.equalsIgnoreCase(":quit"))) {
-        return
-      }
-      
-      // Flush the console.  Is this necessary?
-      cr.flush()
-      
-      // Run the line.
-      try {
-        execute("(console)", line)
-      } catch {
-        case ornl.elision.util.ElisionException(loc, msg) =>
-          console.error(loc, msg)
-        case ex: Exception =>
-          console.error("(" + ex.getClass + ") " + ex.getMessage())
-          if (getProperty[Boolean]("stacktrace")) ex.printStackTrace()
-        case oom: java.lang.OutOfMemoryError =>
-          System.gc()
-          console.error("Memory exhausted.  Trying to recover...")
-          val rt = Runtime.getRuntime()
-          val mem = rt.totalMemory()
-          val free = rt.freeMemory()
-          val perc = free.toDouble / mem.toDouble * 100
-          console.emitln("Free memory: %d/%d (%4.1f%%)".format(free, mem, perc))
-        case th: Throwable =>
-          console.error("(" + th.getClass + ") " + th.getMessage())
-          if (getProperty[Boolean]("stacktrace")) th.printStackTrace()
-          coredump("Internal error.", Some(th))
-=======
           segment = if (ReplActor.guiActor != null) {  
             // Get input from the GUI.            
             ReplActor.readLine(if (console.quiet > 0) p2 else p1)
           } else {
             // Get input directly from the console. 
-    				val line = cr.readLine(if (console.quiet > 0) p2 else p1)
-    				// Reset the terminal size now, if we can, and if the user wants to
-    				// use the pager.
-    				if (getProperty[Boolean]("usepager")) {
-                console.height_=(
-                    scala.tools.jline.TerminalFactory.create().getHeight()-1)
-                console.width_=(
-                    scala.tools.jline.TerminalFactory.create().getWidth())
-    				} else {
-    				  console.height_=(0)
-    				  console.width_=(0)
-    				}
-    				line
-    			} 
-      		
-        	if (segment == null) {
-        	  return true
-        	}
-        	segment = segment.trim()
-        	
-        	// Watch for blank lines that terminate the parse.
-        	if (segment == "") blanks += 1 else blanks = 0
-        	
-        	// Capture newlines.
-        	if (line != "") line += "\n"
-        	line += segment
-        	
-        	// Process the line to determine if the input is complete.
-        	ls.process(segment)
+            val line = cr.readLine(if (console.quiet > 0) p2 else p1)
+            // Reset the terminal size now, if we can, and if the user wants to
+            // use the pager.
+            if (getProperty[Boolean]("usepager")) {
+              console.height_=(
+                  scala.tools.jline.TerminalFactory.create().getHeight()-1)
+              console.width_=(
+                  scala.tools.jline.TerminalFactory.create().getWidth())
+            } else {
+              console.height_=(0)
+              console.width_=(0)
+            }
+            line
+          } 
+          
+          if (segment == null) {
+            return true
+          }
+          segment = segment.trim()
+          
+          // Watch for blank lines that terminate the parse.
+          if (segment == "") blanks += 1 else blanks = 0
+          
+          // Capture newlines.
+          if (line != "") line += "\n"
+          line += segment
+          
+          // Process the line to determine if the input is complete.
+          ls.process(segment)
         }
         
         // Read the first segment.
         if (!fetchline("e> ", "q> ")) {
-        	// Read any additional segments.  Everything happens in the while loop,
+          // Read any additional segments.  Everything happens in the while loop,
           // but the loop needs a body, so that's the zero.
           while (!fetchline(" > ", " > ") && blanks < 3) 0
-  	      if (blanks >= 3) {
-  	        console.emitln("Entry terminated by three blank lines.")
-  	        line = ""
-  	      }
+          if (blanks >= 3) {
+            console.emitln("Entry terminated by three blank lines.")
+            line = ""
+          }
         }
         
         // Watch for the end of stream or the special :quit token.
@@ -833,7 +719,6 @@
             if (getProperty[Boolean]("stacktrace")) th.printStackTrace()
             coredump("Internal error.", Some(th))
         }
->>>>>>> 97098915
       }
     } // Forever read, eval, print.
   }
